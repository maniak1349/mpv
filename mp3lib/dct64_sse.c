--- conflicted
+++ resolved
@@ -5,14 +5,9 @@
  * and mp3lib/dct64_mmx.c
  */
 
-<<<<<<< HEAD
 #include "libavutil/mem.h"
 
-typedef float real;
-=======
-#include "libavutil/internal.h"
 #include "mpg123.h"
->>>>>>> a7a1f395
 
 extern float __attribute__((aligned(16))) costab_mmx[];
 
